--- conflicted
+++ resolved
@@ -192,7 +192,6 @@
 noSuchCommand = Just "error: command unavailable."
 
 findMatchingCommand :: String -> Game -> Maybe CommandPattern
-<<<<<<< HEAD
 findMatchingCommand cmdstr game = case words cmdstr of
   "look":objwords -> case objResult objwords of
     Nothing -> cmdResult
@@ -201,10 +200,6 @@
   where
     cmdResult = findMatchingCommand' cmdstr game $ currentRoom game
     objResult objwords = findMatchingObject objwords game $ currentRoom game
-=======
-findMatchingCommand cmdstr game = result
-  where result = findMatchingCommand' cmdstr game (currentRoom game)
->>>>>>> 0a8b6bf0
 
 findMatchingCommand' :: String -> Game -> Location -> Maybe CommandPattern
 findMatchingCommand' cmdstr game loc = 
